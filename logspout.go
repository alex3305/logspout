--- conflicted
+++ resolved
@@ -70,21 +70,6 @@
 	}
 }
 
-<<<<<<< HEAD
-func rfc5424Streamer(target Target, types []string, logstream chan *Log) {
-	typestr := "," + strings.Join(types, ",") + ","
-
-	pri := syslog.LOG_USER | syslog.LOG_INFO
-	hostname, _ := os.Hostname()
-
-	c, err := net.Dial("udp", target.Addr)
-	assert(err, "net dial rfc5424")
-
-	if hostname == "" {
-		hostname = c.LocalAddr().String()
-	}
-
-=======
 func udpStreamer(target Target, types []string, logstream chan *Log) {
 	typestr := "," + strings.Join(types, ",") + ","
 	addr, err := net.ResolveUDPAddr("udp", target.Addr)
@@ -93,12 +78,31 @@
 	assert(err, "connect udp failed")
 	encoder := json.NewEncoder(conn)
 	defer conn.Close()
->>>>>>> 14f3a5be
 	for logline := range logstream {
 		if typestr != ",," && !strings.Contains(typestr, logline.Type) {
 			continue
 		}
-<<<<<<< HEAD
+		encoder.Encode(logline)
+	}
+}
+
+func rfc5424Streamer(target Target, types []string, logstream chan *Log) {
+	typestr := "," + strings.Join(types, ",") + ","
+
+	pri := syslog.LOG_USER | syslog.LOG_INFO
+	hostname, _ := os.Hostname()
+
+	c, err := net.Dial("udp", target.Addr)
+	assert(err, "net dial rfc5424")
+
+	if hostname == "" {
+		hostname = c.LocalAddr().String()
+	}
+
+	for logline := range logstream {
+		if typestr != ",," && !strings.Contains(typestr, logline.Type) {
+			continue
+		}
 		tag := logline.Name + target.AppendTag
 		nl := ""
 		if !strings.HasSuffix(logline.Data, "\n") {
@@ -108,9 +112,6 @@
 		timestamp := time.Now().Format(time.RFC3339)
 		_, err := fmt.Fprintf(c, "<%d>1 %s %s %s %d - [%s] %s%s", pri, timestamp, hostname, tag, os.Getpid(), target.StructuredData, logline.Data, nl)
 		assert(err, "rfc5424")
-=======
-		encoder.Encode(logline)
->>>>>>> 14f3a5be
 	}
 }
 
